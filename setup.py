# Always prefer setuptools over distutils
from setuptools import setup, find_packages
import pathlib

here = pathlib.Path(__file__).parent.resolve()
long_description = (here / "README.md").read_text(encoding="utf-8")


def read_requirements(requirements_file):
    with open(requirements_file) as f:
        return f.read().splitlines()


setup(
    # This is the name of your project. The first time you publish this
    # package, this name will be registered for you. It will determine how
    # users can install this project, e.g.:
    #
    # $ pip install sampleproject
    #
    # And where it will live on PyPI: https://pypi.org/project/sampleproject/
    #
    # There are some restrictions on what makes a valid project name
    # specification here:
    # https://packaging.python.org/specifications/core-metadata/#name
    name="mloptimizer",  # Required
    # Versions should comply with PEP 440:
    # https://www.python.org/dev/peps/pep-0440/
    #
    # For a discussion on single-sourcing the version across setup.py and the
    # project code, see
    # https://packaging.python.org/guides/single-sourcing-package-version/
<<<<<<< HEAD
    version="0.7.1",  # Required
=======
    version="0.8.0",  # Required
>>>>>>> 59590770
    # This is a one-line description or tagline of what your project does. This
    # corresponds to the "Summary" metadata field:
    # https://packaging.python.org/specifications/core-metadata/#summary
    description="mloptimizer is a Python library "
                "for optimizing hyperparameters of machine learning algorithms using genetic algorithms.",  # Optional
    # This is an optional longer description of your project that represents
    # the body of text which users will see when they visit PyPI.
    #
    # Often, this is the same as your README, so you can just read it in from
    # that file directly (as we have already done above)
    #
    # This field corresponds to the "Description" metadata field:
    # https://packaging.python.org/specifications/core-metadata/#description-optional
    long_description=long_description,  # Optional
    # Denotes that our long_description is in Markdown; valid values are
    # text/plain, text/x-rst, and text/markdown
    #
    # Optional if long_description is written in reStructuredText (rst) but
    # required for plain-text or Markdown; if unspecified, "applications should
    # attempt to render [the long_description] as text/x-rst; charset=UTF-8 and
    # fall back to text/plain if it is not valid rst" (see link below)
    #
    # This field corresponds to the "Description-Content-Type" metadata field:
    # https://packaging.python.org/specifications/core-metadata/#description-content-type-optional
    long_description_content_type="text/markdown",  # Optional (see note above)
    # This should be a valid link to your project's main homepage.
    #
    # This field corresponds to the "Home-Page" metadata field:
    # https://packaging.python.org/specifications/core-metadata/#home-page-optional
    url="https://github.com/Caparrini/mloptimizer",  # Optional
    # This should be your name or the name of the organization which owns the
    # project.
    author="Antonio Caparrini López, Javier Arroyo Gallardo",  # Optional
    # This should be a valid email address corresponding to the author listed
    # above.
    author_email="acaparri@ucm.es, ",  # Optional
    # Classifiers help users find your project by categorizing it.
    #
    # For a list of valid classifiers, see https://pypi.org/classifiers/
    classifiers=[  # Optional
        # How mature is this project? Common values are
        #   3 - Alpha
        #   4 - Beta
        #   5 - Production/Stable
        "Development Status :: 3 - Alpha",
        # Indicate who your project is intended for
        "Intended Audience :: Developers",
        # Pick your license as you wish
        "License :: OSI Approved :: MIT License",
        # Specify the Python versions you support here. In particular, ensure
        # that you indicate you support Python 3. These classifiers are *not*
        # checked by 'pip install'. See instead 'python_requires' below.
        "Programming Language :: Python :: 3.10",
        "Operating System :: OS Independent",
    ],
    # This field adds keywords for your project which will appear on the
    # project page. What does your project relate to?
    #
    # Note that this is a list of additional keywords, separated
    # by commas, to be used to assist searching for the distribution in a
    # larger catalog.
    keywords="xgboost, genetic, deap",  # Optional
    # When your source code is in a subdirectory under the project root, e.g.
    # `src/`, it is necessary to specify the `package_dir` argument.
    # package_dir={"": "mloptimizer"},  # Optional
    # You can just specify package directories manually here if your project is
    # simple. Or you can use find_packages().
    #
    # Alternatively, if you just want to distribute a single Python file, use
    # the `py_modules` argument instead as follows, which will expect a file
    # called `my_module.py` to exist:
    #
    #   py_modules=["my_module"],
    #
    packages=find_packages(),  # Required
    # Specify which Python versions you support. In contrast to the
    # 'Programming Language' classifiers above, 'pip install' will check this
    # and refuse to install the project if the version does not match. See
    # https://packaging.python.org/guides/distributing-packages-using-setuptools/#python-requires
    python_requires=">=3.10, <4",
    # This field lists other packages that your project depends on to run.
    # Any package you put here will be installed by pip when your project is
    # installed, so they must be valid existing projects.
    #
    # For an analysis of "install_requires" vs pip's requirements files see:
    # https://packaging.python.org/discussions/install-requires-vs-requirements/
    install_requires=read_requirements("requirements.txt"),
    # Optional
    # List additional groups of dependencies here (e.g. development
    # dependencies). Users will be able to install these using the "extras"
    # syntax, for example:
    #
    #   $ pip install sampleproject[dev]
    #
    # Similar to `install_requires` above, these must be valid existing
    # projects.
    extras_require={  # Optional
        "dev": read_requirements("requirements_dev.txt"),
        "docs": read_requirements("requirements_docs.txt"),
    },
    # If there are data files included in your packages that need to be
    # installed, specify them here.
    package_data={  # Optional
        "mloptimizer": ["conf/*"],
    },
    # Entry points. The following would provide a command called `sample` which
    # executes the function `main` from this package when invoked:
    # entry_points={  # Optional
    #    "console_scripts": [
    #        "sample=sample:main",
    #    ],
    # },
    # List additional URLs that are relevant to your project as a dict.
    #
    # This field corresponds to the "Project-URL" metadata fields:
    # https://packaging.python.org/specifications/core-metadata/#project-url-multiple-use
    #
    # Examples listed include a pattern for specifying where the package tracks
    # issues, where the source is hosted, where to say thanks to the package
    # maintainers, and where to support the project financially. The key is
    # what's used to render the link text on PyPI.
    project_urls={  # Optional
        #    "Bug Reports": "https://github.com/pypa/sampleproject/issues",
        #    "Funding": "https://donate.pypi.org",
        #    "Say Thanks!": "http://saythanks.io/to/example",
        "Source": "https://github.com/Caparrini/mloptimizer",
    },
)<|MERGE_RESOLUTION|>--- conflicted
+++ resolved
@@ -30,11 +30,7 @@
     # For a discussion on single-sourcing the version across setup.py and the
     # project code, see
     # https://packaging.python.org/guides/single-sourcing-package-version/
-<<<<<<< HEAD
-    version="0.7.1",  # Required
-=======
     version="0.8.0",  # Required
->>>>>>> 59590770
     # This is a one-line description or tagline of what your project does. This
     # corresponds to the "Summary" metadata field:
     # https://packaging.python.org/specifications/core-metadata/#summary
@@ -70,7 +66,7 @@
     author="Antonio Caparrini López, Javier Arroyo Gallardo",  # Optional
     # This should be a valid email address corresponding to the author listed
     # above.
-    author_email="acaparri@ucm.es, ",  # Optional
+    author_email="acaparri@ucm.es",  # Optional
     # Classifiers help users find your project by categorizing it.
     #
     # For a list of valid classifiers, see https://pypi.org/classifiers/
