--- conflicted
+++ resolved
@@ -13,133 +13,7 @@
 from mloptimizer import miscellaneous
 from mloptimizer.alg_wrapper import CustomXGBClassifier, generate_model
 import xgboost as xgb
-<<<<<<< HEAD
 from keras.wrappers.scikit_learn import KerasClassifier
-=======
-import logging
-
-
-def customEaSimple(opt, population, toolbox, cxpb, mutpb, ngen, stats=None,
-                   halloffame=None, verbose=__debug__):
-    """This algorithm reproduce the simplest evolutionary algorithm as
-    presented in chapter 7 of [Back2000]_.
-
-    :param population: A list of individuals.
-    :param toolbox: A :class:`~deap.base.Toolbox` that contains the evolution
-                    operators.
-    :param cxpb: The probability of mating two individuals.
-    :param mutpb: The probability of mutating an individual.
-    :param ngen: The number of generation.
-    :param stats: A :class:`~deap.tools.Statistics` object that is updated
-                  inplace, optional.
-    :param halloffame: A :class:`~deap.tools.HallOfFame` object that will
-                       contain the best individuals, optional.
-    :param verbose: Whether or not to log the statistics.
-    :returns: The final population
-    :returns: A class:`~deap.tools.Logbook` with the statistics of the
-              evolution
-
-    The algorithm takes in a population and evolves it in place using the
-    :meth:`varAnd` method. It returns the optimized population and a
-    :class:`~deap.tools.Logbook` with the statistics of the evolution. The
-    logbook will contain the generation number, the number of evaluations for
-    each generation and the statistics if a :class:`~deap.tools.Statistics` is
-    given as argument. The *cxpb* and *mutpb* arguments are passed to the
-    :func:`varAnd` function. The pseudocode goes as follow ::
-
-        evaluate(population)
-        for g in range(ngen):
-            population = select(population, len(population))
-            offspring = varAnd(population, toolbox, cxpb, mutpb)
-            evaluate(offspring)
-            population = offspring
-
-    As stated in the pseudocode above, the algorithm goes as follow. First, it
-    evaluates the individuals with an invalid fitness. Second, it enters the
-    generational loop where the selection procedure is applied to entirely
-    replace the parental population. The 1:1 replacement ratio of this
-    algorithm **requires** the selection procedure to be stochastic and to
-    select multiple times the same individual, for example,
-    :func:`~deap.tools.selTournament` and :func:`~deap.tools.selRoulette`.
-    Third, it applies the :func:`varAnd` function to produce the next
-    generation population. Fourth, it evaluates the new individuals and
-    compute the statistics on this population. Finally, when *ngen*
-    generations are done, the algorithm returns a tuple with the final
-    population and a :class:`~deap.tools.Logbook` of the evolution.
-
-    .. note::
-
-        Using a non-stochastic selection method will result in no selection as
-        the operator selects *n* individuals from a pool of *n*.
-
-    This function expects the :meth:`toolbox.mate`, :meth:`toolbox.mutate`,
-    :meth:`toolbox.select` and :meth:`toolbox.evaluate` aliases to be
-    registered in the toolbox.
-
-    .. [Back2000] Back, Fogel and Michalewicz, "Evolutionary Computation 1 :
-       Basic Algorithms and Operators", 2000.
-    """
-    logbook = tools.Logbook()
-    logbook.header = ['gen', 'nevals'] + (stats.fields if stats else [])
-
-    # Evaluate the individuals with an invalid fitness
-    invalid_ind = [ind for ind in population if not ind.fitness.valid]
-    fitnesses = toolbox.map(toolbox.evaluate, invalid_ind)
-    for ind, fit in zip(invalid_ind, fitnesses):
-        ind.fitness.values = fit
-
-    if halloffame is not None:
-        halloffame.update(population)
-
-    record = stats.compile(population) if stats else {}
-    logbook.record(gen=0, nevals=len(invalid_ind), **record)
-    if verbose:
-        logging.info(logbook.stream)
-
-    # Begin the generational process
-    for gen in range(1, ngen + 1):
-        logging.info("Generation: {}".format(gen))
-        print("Generation: {}".format(gen))
-        # Select the next generation individuals
-        offspring = toolbox.select(population, len(population))
-
-        # Vary the pool of individuals
-        offspring = varAnd(offspring, toolbox, cxpb, mutpb)
-
-        # Evaluate the individuals with an invalid fitness
-        invalid_ind = [ind for ind in offspring if not ind.fitness.valid]
-        fitnesses = toolbox.map(toolbox.evaluate, invalid_ind)
-        c = 1
-        for ind, fit in zip(invalid_ind, fitnesses):
-            logging.info("Fitting individual (informational purpose): {}".format(c))
-            print("Fitting individual (informational purpose): {}".format(c))
-            ind.fitness.values = fit
-            c = c + 1
-
-        # Update the hall of fame with the generated individuals
-        if halloffame is not None:
-            halloffame.update(offspring)
-
-        # Replace the current population by the offspring
-        population[:] = offspring
-
-        # Append the current generation statistics to the logbook
-        record = stats.compile(population) if stats else {}
-        logbook.record(gen=gen, nevals=len(invalid_ind), **record)
-        if verbose:
-            print(logbook.stream)
-
-        for i in range(len(halloffame[:2])):
-            best_score = halloffame[i].fitness.values[:]
-            logging.info("Individual TOP {}".format(i + 1))
-            logging.info("Individual accuracy: {}".format(best_score))
-            logging.info("Best classifier: {}".format(str(opt.get_corrected_clf(halloffame[i]))))
-            print("Individual TOP {}".format(i + 1))
-            print("Individual accuracy: {}".format(best_score))
-            print("Best classifier: {}".format(str(opt.get_corrected_clf(halloffame[i]))))
-
-    return population, logbook
->>>>>>> a7b6aa7f
 
 
 class Param(object):
@@ -295,15 +169,9 @@
         :param int generations: Number of generations
         :return: Trained classifier
         """
-<<<<<<< HEAD
         self.logger.info("Initiating genetic optimization...")
         self.logger.info("Algorithm: {}".format(type(self).__name__))
-=======
-        logging.info("Initiating genetic optimization...")
-        logging.info("Algorithm: {}".format(type(self).__name__))
-        print("Initiating genetic optimization...")
-        print("Algorithm: {}".format(type(self).__name__))
->>>>>>> a7b6aa7f
+
         # self.file_out.write("Optimizing accuracy:\n")
         # Using deap, custom for decision tree
         creator.create("FitnessMax", base.Fitness, weights=(1.0,))
@@ -343,7 +211,7 @@
         fpop, logbook = self.customEaSimple(pop, toolbox, cxpb=0.5, mutpb=0.2,
                                        ngen=generations, stats=stats,
                                        halloffame=hof)
-<<<<<<< HEAD
+
         self.logger.info("LOGBOOK: \n{}".format(logbook))
         self.logger.info("HALL OF FAME: {} individuals".format(len(hof)))
 
@@ -352,19 +220,7 @@
             self.logger.info("Individual TOP {}".format(i + 1))
             self.logger.info("Individual accuracy: {}".format(best_score))
             self.logger.info("Best classifier: {}".format(str(self.get_clf(hof[i]))))
-            self.logger.info("Params: {}".format(str(self.get_clf(hof[i]).get_params())))
-=======
-        logging.info("LOGBOOK: \n{}".format(logbook))
-        logging.info("HALL OF FAME: {} individuals".format(len(hof)))
-        print("LOGBOOK: \n{}".format(logbook))
-        print("HALL OF FAME: {} individuals".format(len(hof)))
-
-        for i in range(len(hof)):
-            best_score = hof[i].fitness.values[:]
-            logging.info("Individual TOP {}".format(i + 1))
-            logging.info("Individual accuracy: {}".format(best_score))
-            logging.info("Best classifier: {}".format(str(self.get_corrected_clf(hof[i]))))
->>>>>>> a7b6aa7f
+
 
         # self.file_out.write("LOGBOOK: \n"+str(logbook)+"\n")
         # self.file_out.write("Best accuracy: "+str(best_score[0])+"\n")
