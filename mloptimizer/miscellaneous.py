import logging
import sys
import os

<<<<<<< HEAD
LOG_PATH = "."
=======
>>>>>>> a7b6aa7f

def init_logger(filename='optimization.log', LOG_PATH ="/opt/project/logs/"):
    logging_params = {
        # 'stream': sys.stdout,
        'level': logging.DEBUG,
        'format': '%(asctime)s:%(levelname)s:[L%(lineno)d]:%(message)s',
        'datefmt': '%Y-%m-%d %H:%M:%S',
        'filename': os.path.join(LOG_PATH, filename)
    }
    #print(os.listdir("../"))
    #print(os.path.abspath(__file__))
    logging.basicConfig(**logging_params)
    l = logging.getLogger("mloptimizer")
    logging.debug('Logger configured')
    return l
<|MERGE_RESOLUTION|>--- conflicted
+++ resolved
@@ -2,22 +2,18 @@
 import sys
 import os
 
-<<<<<<< HEAD
-LOG_PATH = "."
-=======
->>>>>>> a7b6aa7f
 
-def init_logger(filename='optimization.log', LOG_PATH ="/opt/project/logs/"):
+def init_logger(filename='optimization.log', log_path="."):
     logging_params = {
         # 'stream': sys.stdout,
         'level': logging.DEBUG,
         'format': '%(asctime)s:%(levelname)s:[L%(lineno)d]:%(message)s',
         'datefmt': '%Y-%m-%d %H:%M:%S',
-        'filename': os.path.join(LOG_PATH, filename)
+        'filename': os.path.join(log_path, filename)
     }
-    #print(os.listdir("../"))
-    #print(os.path.abspath(__file__))
+    # print(os.listdir("../"))
+    # print(os.path.abspath(__file__))
     logging.basicConfig(**logging_params)
     l = logging.getLogger("mloptimizer")
-    logging.debug('Logger configured')
-    return l
+    l.debug('Logger configured')
+    return l